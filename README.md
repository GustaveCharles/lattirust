--- conflicted
+++ resolved
@@ -1,39 +1,28 @@
 # Lattirust - A Rust Library for Lattice-based Cryptography
 
-Lattirust is a Rust library for safe and efficient lattice-based cryptography, in particular for zero-knowledge proofs. 
-
+Lattirust is a Rust library for safe and efficient lattice-based cryptography, in particular for zero-knowledge proofs.
 Lattirust aims to be like [arkworks](https://github.com/arkworks-rs) for lattice-based constructions, and like [lattigo](https://github.com/tune-insight/lattigo) for zero-knowledge and succinct proofs. 
 
-<<<<<<< HEAD
-=======
 This repository is primarily maintained by [Christian Knabenhans](https://cknabs.github.io); see [CONTRIBUTORS.md](/CONTRIBUTORS.md) for a list of contributors. 
 If you encounter any correctness, security, or performance issues, please [open an issue](/issues/new/choose); pull requests are also always welcome!
 
->>>>>>> 943d55f0
 ## Why Lattices?
 Lattices allow for a wide range of quantum-secure cryptography. Due to the additional structure present in lattice assumptions compared to other post-quantum assumptions (e.g., collision-resistant hash functions), lattice-based cryptographic protocols are often more efficient. 
 
-<<<<<<< HEAD
-## Why Rust?
-=======
 ## Why Rust?
->>>>>>> 943d55f0
 - Safety: Rust enforces memory safety, but also allows us to enforce more fine-grained security properties through Rust’s strong and expressive type system. 
 - Performance: Rust allows for close-to-the-metal performance; in particular it is not garbage-collected (in constrast to other languages like Go), which allows for reliable, predictable, and reproducible benchmarks, which is important for academic and more exploratory contexts. 
 - ZK ecosystem: the succinct and zero-knowledge proofs community (from both academia and industry) has written many artifacts and tools in Rust; we aim to interface with many of those tools, e.g., by being compatible with various frontends, or by using higher-order safety crates like [nimue](https://github.com/arkworks/nimue) for secure Fiat-Shamir transformations.
 - Formal verification: Rust is also the language of choice for modern formal verification; medium-term, we hope to formally verify (parts of) lattirust, e.g. by using [hax](https://github.com/hacspec/hax). 
 
 ## Structure
-At the moment, this repo holds the following Rust crates: 
+This repository contains the following Rust crates: 
 
 ### Core
 - [lattirust_arithmetic](lattirust_arithmetic/): 
 Implementations of power-of-two cyclotomic rings $\mathbb{Z}_q[X]/(X^{2^k}+1)$, number-theoretic transforms, matrices and vectors, various norms and challenge sets. 
 Also contains wrappers and helper traits around the excellent [nimue](https://github.com/arkworks-rs/nimue) library (which enforces secure instantiations of the Fiat-Shamir transformation), making it easier to work with in lattice protocols.
-<<<<<<< HEAD
 
-=======
->>>>>>> 943d55f0
 - [lattice-estimator](lattice-estimator/):
 Wrappers around the [lattice-estimator](https://github.com/malb/lattice-estimator) (for SIS) and [pq-crystals/security-estimates](https://github.com/pq-crystals/security-estimates) for MSIS).
 
@@ -46,19 +35,10 @@
 ## Security
 Lattirust is provided for research and prototyping purposes, and has not been audited nor is fit for real-world deployment. Always consult your trusted cryptographer before using lattirust in security-critical protocols. 
 
-## Roadmap
-- Fall 2024:
-  - Open-source release of lattirust v1 with labrador and lova
-- End-of-year 2024: 
-  - Proof-of-encryption / Proof-of-decryption for LWE/RLWE encryption (e.g., for FHE)
-  - GPU / Icicle backend
-  - in-tree Rust estimator for SIS/MSIS/vSIS/k-R-ISIS/BASIS/Power-BASIS
-  - Greyhound proof system implemented
-  - LatticeFold folding scheme implemented
-  - hax specification of core arithmetic available (but not verified)
-- Spring 2025:
-  - hax specification for core arithmetic verified
-  - hax specification for LWE/RLWE encryption/decryption verified
-  - hax specification for LWE/RLWE key generation available
-- Summer 2025:
-  - hax specification for LWE/RLWE key generation verified+## Planned implementations
+[] Proof-of-encryption / Proof-of-decryption for LWE/RLWE encryption (e.g., for FHE)
+[] Fully integrated GPU backend
+[] in-tree Rust estimator for SIS/MSIS/vSIS/k-R-ISIS/BASIS/Power-BASIS
+[] Greyhound proof system
+[] LatticeFold folding scheme backported from [https://github.com/NethermindEth/latticefold]()
+[] hax specification of core arithmetic available